import os
import copy
import logging
import shutil

import errno
import pyblish.api
from avalon import api, io, schema
import colorbleed.vendor.speedcopy as speedcopy


log = logging.getLogger(__name__)


class IntegrateAsset(pyblish.api.InstancePlugin):
    """Integrate the instance into the database and to published location.

    This will register the new publish version into the database and generate
    the destination location with the files on the server.

    Integration will only happen when *NO* errors occurred whatsoever during
    the publish, otherwise it will abort with "Atomicity not held"

    The files that will be transferred are:
        - instance.data["files"]: relative filenames in staging dir that will
            be transferred along with the publish. The extension of the file
            will be the resulting representation (os.path.splitext) without
            the dot (.) prefix.
        - instance.data["transfer"]: straight per file copy src -> dst

    Required inputs:
        instance.data["asset"]
        instance.data["subset"]
        instance.data["families"] or instance.data["family"] (deprecated)
        instance.data["stagingDir"]
        instance.data["files"]
        instance.data["transfers"]
        instance.context.data["time"]
        instance.context.data["user"]
        instance.context.data["currentFile"]

    Optional inputs:
        instance.data["assumedTemplateData"]

    """

    label = "Integrate Asset"
    order = pyblish.api.IntegratorOrder
    families = ["colorbleed.animation",
                "colorbleed.camera",
                "colorbleed.fbx",
                "colorbleed.imagesequence",
                "colorbleed.look",
                "colorbleed.mayaAscii",
                "colorbleed.model",
                "colorbleed.pointcache",
                "colorbleed.vdbcache",
                "colorbleed.setdress",
                "colorbleed.rig",
                "colorbleed.vrayproxy",
                "colorbleed.yetiRig",
                "colorbleed.yeticache",
                "colorbleed.review",
<<<<<<< HEAD
                "colorbleed.usd"]
=======
                "colorbleed.usd",
                # We don't actually integrate to colorbleed.usd.bootstrap
                # because on extraction we swap the family to colorbleed.usd.
                # However without this the integrator would not be loaded if
                # there was no colorbleed.usd instance to begin with.
                "colorbleed.usd.bootstrap"
                ]
>>>>>>> f12b3096
    targets = ["local"]

    def process(self, instance):

        self.register(instance)

        self.log.info("Integrating Asset in to the database ...")
        self.integrate(instance)

    def register(self, instance):

        # Required environment variables
        PROJECT = api.Session["AVALON_PROJECT"]
        ASSET = instance.data.get("asset") or api.Session["AVALON_ASSET"]
        LOCATION = api.Session["AVALON_LOCATION"]

        context = instance.context
        # Atomicity
        #
        # Guarantee atomic publishes - each asset contains
        # an identical set of members.
        #     __
        #    /     o
        #   /       \
        #  |    o    |
        #   \       /
        #    o   __/
        #
        assert all(result["success"] for result in context.data["results"]), (
            "Atomicity not held, aborting.")

        # Assemble
        #
        #       |
        #       v
        #  --->   <----
        #       ^
        #       |
        #
        stagingdir = instance.data.get("stagingDir")
        assert stagingdir, ("Incomplete instance \"%s\": "
                            "Missing reference to staging area." % instance)

        # extra check if stagingDir actually exists and is available
        self.log.debug("Establishing staging directory @ %s" % stagingdir)

        project = io.find_one({"type": "project"},
                              projection={"config.template.publish": True})

        asset = io.find_one({"type": "asset",
                             "name": ASSET,
                             "parent": project["_id"]})

        assert all([project, asset]), ("Could not find current project or "
                                       "asset '%s'" % ASSET)

        subset = self.get_or_create_subset(asset, instance)

        # get next version
        latest_version = io.find_one({"type": "version",
                                      "parent": subset["_id"]},
                                     {"name": True},
                                     sort=[("name", -1)])

        next_version = 1
        if latest_version is not None:
            next_version += latest_version["name"]

        assumed_data = instance.data.get("assumedTemplateData")
        if assumed_data:
            self.log.info("Verifying version from assumed destination")
            assumed_version = assumed_data["version"]
            if assumed_version != next_version:
                raise AttributeError("Assumed version 'v{0:03d}' does not "
                                     "match next version in database "
                                     "('v{1:03d}')".format(assumed_version,
                                                           next_version))

        self.log.debug("Next version: v{0:03d}".format(next_version))

        version = self.create_version(instance=instance,
                                      subset=subset,
                                      version_number=next_version,
                                      locations=[LOCATION])

        schema.validate(version)
        self.log.debug("Creating version ...")
        version_id = io.insert_one(version).inserted_id

        # Write to disk
        #          _
        #         | |
        #        _| |_
        #    ____\   /
        #   |\    \ / \
        #   \ \    v   \
        #    \ \________.
        #     \|________|
        #
        root = api.registered_root()
        template_data = {"root": root,
                         "project": PROJECT,
                         "silo": asset['silo'],
                         "asset": ASSET,
                         "subset": subset["name"],
                         "version": version["name"]}

        template_publish = project["config"]["template"]["publish"]

        # Find the representations to transfer amongst the files
        # Each should be a single representation (as such, a single extension)
        representations = []

        for files in instance.data["files"]:

            # Collection
            #   _______
            #  |______|\
            # |      |\|
            # |       ||
            # |       ||
            # |       ||
            # |_______|
            #
            if isinstance(files, list):
                collection = files
                # Assert that each member has identical suffix
                _, ext = os.path.splitext(collection[0])
                assert all(ext == os.path.splitext(name)[1]
                           for name in collection), (
                    "Files had varying suffixes, this is a bug"
                )

                assert not any(os.path.isabs(name) for name in collection)

                template_data["representation"] = ext[1:]

                for fname in collection:

                    src = os.path.join(stagingdir, fname)
                    dst = os.path.join(
                        template_publish.format(**template_data),
                        fname
                    )

                    instance.data["transfers"].append([src, dst])

            else:
                # Single file
                #  _______
                # |      |\
                # |       |
                # |       |
                # |       |
                # |_______|
                #
                fname = files
                assert not os.path.isabs(fname), (
                    "Given file name is a full path"
                )
                _, ext = os.path.splitext(fname)

                template_data["representation"] = ext[1:]

                src = os.path.join(stagingdir, fname)
                dst = template_publish.format(**template_data)

                instance.data["transfers"].append([src, dst])

            representation = {
                "schema": "avalon-core:representation-2.0",
                "type": "representation",
                "parent": version_id,
                "name": ext[1:],
                "data": {},
                "dependencies": instance.data.get("dependencies", "").split(),

                # Imprint shortcut to context
                # for performance reasons.
                "context": {
                    "project": PROJECT,
                    "asset": ASSET,
                    "silo": asset['silo'],
                    "subset": subset["name"],
                    "version": version["name"],
                    "representation": ext[1:]
                }
            }

            # Insert dependencies data when present and
            # containing at least some content
            inputs = instance.data.get("inputs", None)
            if inputs:
                # Ensure the inputs are what we expect of them, list of ids
                # This is a bit verbose and should be validated earlier,
                # however this is purely intended to ensure this newly
                # supported input tracking is consistently created for now.
                # todo(roy): Remove these redundant assertions
                assert isinstance(inputs, (list, tuple))
                inputs = [io.ObjectId(x) for x in inputs]
                representation["data"]["inputs"] = inputs

            representations.append(representation)

        # Validate all representations
        for representation in representations:
            schema.validate(representation)

        self.log.info("Registering %s representations" % len(representations))
        io.insert_many(representations)

    def integrate(self, instance):
        """Move the files

        Through `instance.data["transfers"]`

        Args:
            instance: the instance to integrate
        """

        transfers = instance.data["transfers"]

        for src, dest in transfers:
            self.log.info("Copying file .. {} -> {}".format(src, dest))
            self.copy_file(src, dest)

    def copy_file(self, src, dst):
        """Copy given source to destination

        Arguments:
            src (str): the source file which needs to be copied
            dst (str): the destination of the sourc file
        Returns:
            None
        """

        dirname = os.path.dirname(dst)
        try:
            os.makedirs(dirname)
        except OSError as e:
            if e.errno == errno.EEXIST:
                pass
            else:
                self.log.critical("An unexpected error occurred.")
                raise

        speedcopy.copyfile(src, dst)

    def get_or_create_subset(self, asset, instance):

        subset = io.find_one({"type": "subset",
                              "parent": asset["_id"],
                              "name": instance.data["subset"]})

        if subset is None:
            # Create subset if it didn't exist yet.
            subset_name = instance.data["subset"]
            self.log.info("Subset '%s' not found, creating.." % subset_name)
            families = self._get_families(instance)

            subset = {
                "schema": "avalon-core:subset-3.0",
                "type": "subset",
                "name": subset_name,
                "data": {
                    "families": families
                },
                "parent": asset["_id"]
            }

            group = instance.data.get("group")
            if group:
                assert isinstance(group, str), "group data must be string"
                subset["data"]["group"] = group

            # Validate schema
            schema.validate(subset)

            _id = io.insert_one(subset).inserted_id

            # Optimization: Instead of querying the subset again, just add
            # "_id" into the data to avoid a database query.
            subset["_id"] = _id

        return subset

    def create_version(self,
                       instance,
                       subset,
                       version_number,
                       locations):
        """ Copy given source to destination

        Args:
            instance: the current instance being published
            subset (dict): the registered subset of the asset
            version_number (int): the version number
            locations (list): the currently registered locations

        Returns:
            dict: collection of data to create a version
        """

        data = self.create_version_data(instance)

        # Imprint currently registered location
        version_locations = [location for location in locations if
                             location is not None]

        version = {
            "schema": "avalon-core:version-3.0",
            "type": "version",
            "parent": subset["_id"],
            "name": version_number,
            "locations": version_locations,
            "data": data
        }

        # Backwards compatibility for when family was still stored on the
        # version as opposed to the subset. See getavalon/core#443.
        if subset["schema"] == "avalon-core:subset-2.0":
            # Stick to older version schema and add families into version
            self.log.debug("Falling back to older version schema to match "
                           "subset schema 'avalon-core:subset-2.0'")
            version["schema"] = "avalon-core:version-2.0"
            version["data"]["families"] = self._get_families(instance)

        return version

    def create_version_data(self, instance):
        """Create the data for the version

        Args:
            instance: the current instance being published

        Returns:
            dict: the required information with instance.data as key
        """

        context = instance.context

        # Allow current file to also be set per instance if they have the data
        # otherwise it *must* be present in the context. This way we can e.g.
        # per image sequence instance store the original source location.
        current_file = instance.data.get("currentFile", None)
        if current_file is None:
            current_file = context.data["currentFile"]

        # create relative source path for DB
        relative_path = os.path.relpath(current_file,
                                        api.registered_root())
        source = os.path.join("{root}", relative_path).replace("\\", "/")

        version_data = {"time": context.data["time"],
                        "author": context.data["user"],
                        "source": source,
                        "comment": context.data.get("comment"),
                        "machine": context.data.get("machine"),
                        "fps": context.data.get("fps")}

        # Include optional data if present in
        optionals = ["startFrame", "endFrame", "step", "handles"]
        for key in optionals:
            if key in instance.data:
                version_data[key] = instance.data[key]

        return version_data

    def _get_families(self, instance):
        """Helper function to get the families from instance data"""

        # Get families for the subset
        families = instance.data.get("families", list())

        # Backwards compatibility for primary family stored in instance.
        primary_family = instance.data.get("family", None)
        if primary_family and primary_family not in families:
            families.insert(0, primary_family)

        assert families, "Instance must have at least a single family"

        return families<|MERGE_RESOLUTION|>--- conflicted
+++ resolved
@@ -61,9 +61,6 @@
                 "colorbleed.yetiRig",
                 "colorbleed.yeticache",
                 "colorbleed.review",
-<<<<<<< HEAD
-                "colorbleed.usd"]
-=======
                 "colorbleed.usd",
                 # We don't actually integrate to colorbleed.usd.bootstrap
                 # because on extraction we swap the family to colorbleed.usd.
@@ -71,7 +68,6 @@
                 # there was no colorbleed.usd instance to begin with.
                 "colorbleed.usd.bootstrap"
                 ]
->>>>>>> f12b3096
     targets = ["local"]
 
     def process(self, instance):

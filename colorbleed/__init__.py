import os
from pyblish import api as pyblish
<<<<<<< HEAD
from avalon import api, pipeline
=======
from avalon import api as avalon

from .launcher_actions import register_launcher_actions
>>>>>>> bf3b613c

PACKAGE_DIR = os.path.dirname(__file__)
PLUGINS_DIR = os.path.join(PACKAGE_DIR, "plugins")

# Global plugin paths
PUBLISH_PATH = os.path.join(PLUGINS_DIR, "global", "publish")
LOAD_PATH = os.path.join(PLUGINS_DIR, "global", "load")


def install():
    print("Registering global plug-ins..")
    pyblish.register_plugin_path(PUBLISH_PATH)
    avalon.register_plugin_path(avalon.Loader, LOAD_PATH)


def uninstall():
    print("Deregistering global plug-ins..")
    pyblish.deregister_plugin_path(PUBLISH_PATH)
<<<<<<< HEAD


def register_launcher_actions():
    """Register specific actions which should be accessible in the launcher"""

    # Register fusion actions
    from .fusion import rendernode
    pipeline.register_plugin(api.Action, rendernode.FusionRenderNode)
=======
    avalon.deregister_plugin_path(avalon.Loader, LOAD_PATH)
>>>>>>> bf3b613c
<|MERGE_RESOLUTION|>--- conflicted
+++ resolved
@@ -1,12 +1,9 @@
 import os
 from pyblish import api as pyblish
-<<<<<<< HEAD
-from avalon import api, pipeline
-=======
 from avalon import api as avalon
 
 from .launcher_actions import register_launcher_actions
->>>>>>> bf3b613c
+
 
 PACKAGE_DIR = os.path.dirname(__file__)
 PLUGINS_DIR = os.path.join(PACKAGE_DIR, "plugins")
@@ -25,7 +22,7 @@
 def uninstall():
     print("Deregistering global plug-ins..")
     pyblish.deregister_plugin_path(PUBLISH_PATH)
-<<<<<<< HEAD
+    avalon.deregister_plugin_path(avalon.Loader, LOAD_PATH)
 
 
 def register_launcher_actions():
@@ -34,6 +31,3 @@
     # Register fusion actions
     from .fusion import rendernode
     pipeline.register_plugin(api.Action, rendernode.FusionRenderNode)
-=======
-    avalon.deregister_plugin_path(avalon.Loader, LOAD_PATH)
->>>>>>> bf3b613c
